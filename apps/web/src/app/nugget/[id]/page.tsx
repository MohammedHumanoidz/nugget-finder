/** biome-ignore-all lint/a11y/useValidAnchor: <explanation> */
import { redirect } from "next/navigation";
import type { Metadata } from 'next';
import ClientFallback from "@/components/ClientFallback";
import IdeaDetailsView from "@/components/IdeaDetailsView";
import { generateStaticParams, getIdeaById } from "@/lib/server-api";
import { getAuthenticatedIdeaById, getUserLimits } from "@/lib/server-auth";
import { getServerSession } from "@/lib/auth-server";
import type { IdeaDetailsViewProps } from "@/types/idea-details";
import NonAuthIdeaWrapper from "@/components/NonAuthIdeaWrapper";
import StructuredData from "@/components/StructuredData";
<<<<<<< HEAD
=======
import type { Metadata } from "next";
import { SchemaFactory, type IdeaData } from "@/lib/schema-factory";
>>>>>>> 52e914a6

// Force dynamic rendering since we use cookies for authentication
export const dynamic = 'force-dynamic';

// Generate dynamic metadata for each nugget page
export async function generateMetadata({ params }: { params: Promise<{ id: string }> }): Promise<Metadata> {
  const { id } = await params;
  
  try {
    // Try to get idea data for metadata (simplified version for performance)
    const session = await getServerSession();
    if (session?.user) {
      const idea = await getAuthenticatedIdeaById(id);
      if (idea) {
        return {
          title: `${idea.title} | Startup Opportunity Analysis`,
          description: `${idea.narrativeHook || idea.problemSolution?.substring(0, 155) || 'Comprehensive startup idea analysis including market research, competitive landscape, and execution strategy.'}`,
          openGraph: {
            title: `${idea.title} | Nugget Finder`,
            description: idea.narrativeHook || idea.problemSolution?.substring(0, 155) || 'AI-analyzed startup opportunity with market validation',
            url: `https://nuggetfinder.ai/nugget/${id}`,
            type: 'article',
            images: [
              {
                url: '/logo.webp',
                width: 1200,
                height: 630,
                alt: `${idea.title} - Startup Opportunity`,
              },
            ],
          },
          twitter: {
            card: 'summary_large_image',
            title: `${idea.title} | Nugget Finder`,
            description: idea.narrativeHook || 'AI-analyzed startup opportunity with market validation',
            images: ['/logo.webp'],
          },
          keywords: [
            'startup idea',
            'business opportunity',
            'market analysis',
            'competitive research',
            'startup validation',
            idea.title?.toLowerCase().replace(/\s+/g, ' ') || '',
            ...(idea.tags || []).map(tag => tag.toLowerCase())
          ].filter(Boolean),
        };
      }
    }
  } catch (error) {
    // Fall back to generic metadata if we can't fetch the idea
    console.log('[DEBUG] Metadata generation failed, using fallback');
  }

  // Fallback metadata
  return {
    title: 'Startup Opportunity Analysis | Nugget Finder',
    description: 'Discover comprehensive startup idea analysis including market research, competitive landscape, technical feasibility, and execution strategy powered by AI.',
    openGraph: {
      title: 'Startup Opportunity Analysis | Nugget Finder',
      description: 'AI-powered startup idea analysis with market validation and competitive research',
             url: `https://nuggetfinder.ai/nugget/${id}`,
      type: 'article',
    },
  };
}

// Helper function to ensure all required arrays exist
function transformIdeaData(idea: any): IdeaDetailsViewProps['idea'] {
  return {
    ...idea,
    tags: idea.tags || [],
    whatToBuild: idea.whatToBuild ? {
      ...idea.whatToBuild,
      coreFeaturesSummary: idea.whatToBuild.coreFeaturesSummary || [],
      userInterfaces: idea.whatToBuild.userInterfaces || [],
      keyIntegrations: idea.whatToBuild.keyIntegrations || [],
    } : {
      id: '',
      platformDescription: '',
      coreFeaturesSummary: [],
      userInterfaces: [],
      keyIntegrations: [],
      pricingStrategyBuildRecommendation: '',
      createdAt: new Date(),
      updatedAt: new Date(),
    },
    marketCompetition: idea.marketCompetition ? {
      ...idea.marketCompetition,
      directCompetitors: idea.marketCompetition.directCompetitors || [],
      indirectCompetitors: idea.marketCompetition.indirectCompetitors || [],
      competitorFailurePoints: idea.marketCompetition.competitorFailurePoints || [],
      unfairAdvantage: idea.marketCompetition.unfairAdvantage || [],
      moat: idea.marketCompetition.moat || [],
    } : {
      id: '',
      marketConcentrationLevel: 'MEDIUM' as const,
      marketConcentrationJustification: '',
      directCompetitors: [],
      indirectCompetitors: [],
      competitorFailurePoints: [],
      unfairAdvantage: [],
      moat: [],
      competitivePositioningScore: 0,
      createdAt: new Date(),
      updatedAt: new Date(),
    },
    monetizationStrategy: idea.monetizationStrategy ? {
      ...idea.monetizationStrategy,
      revenueStreams: idea.monetizationStrategy.revenueStreams || [],
      financialProjections: idea.monetizationStrategy.financialProjections || [],
    } : {
      id: '',
      primaryModel: '',
      pricingStrategy: '',
      businessScore: 0,
      confidence: 0,
      revenueModelValidation: '',
      pricingSensitivity: '',
      revenueStreams: [],
      keyMetrics: null,
      financialProjections: [],
      createdAt: new Date(),
      updatedAt: new Date(),
    },
    strategicPositioning: idea.strategicPositioning ? {
      ...idea.strategicPositioning,
      keyDifferentiators: idea.strategicPositioning.keyDifferentiators || [],
    } : {
      id: '',
      name: '',
      targetSegment: '',
      valueProposition: '',
      keyDifferentiators: [],
      createdAt: new Date(),
      updatedAt: new Date(),
    },
    executionPlan: idea.executionPlan ? {
      ...idea.executionPlan,
      keyMilestones: idea.executionPlan.keyMilestones || [],
      teamRequirements: idea.executionPlan.teamRequirements || [],
      riskFactors: idea.executionPlan.riskFactors || [],
    } : {
      id: '',
      mvpDescription: '',
      keyMilestones: [],
      resourceRequirements: '',
      teamRequirements: [],
      riskFactors: [],
      technicalRoadmap: '',
      goToMarketStrategy: '',
      createdAt: new Date(),
      updatedAt: new Date(),
    },
    tractionSignals: idea.tractionSignals ? {
      ...idea.tractionSignals,
      regulatoryChanges: idea.tractionSignals.regulatoryChanges || [],
      expertEndorsements: idea.tractionSignals.expertEndorsements || [],
      earlyAdopterSignals: idea.tractionSignals.earlyAdopterSignals || [],
    } : {
      id: '',
      waitlistCount: null,
      socialMentions: null,
      searchVolume: null,
      competitorFunding: null,
      patentActivity: null,
      regulatoryChanges: [],
      mediaAttention: null,
      expertEndorsements: [],
      earlyAdopterSignals: [],
      createdAt: new Date(),
      updatedAt: new Date(),
    },
    frameworkFit: idea.frameworkFit ? {
      ...idea.frameworkFit,
      jobsToBeDone: idea.frameworkFit.jobsToBeDone || [],
    } : {
      id: '',
      jobsToBeDone: [],
      blueOceanFactors: {},
      leanCanvasScore: 0,
      designThinkingStage: '',
      innovationDilemmaFit: '',
      crossingChasmStage: '',
      createdAt: new Date(),
      updatedAt: new Date(),
    },
  };
}

// Generate multiple schema types for comprehensive SEO coverage
function generateComprehensiveSchemas(idea: any, id: string) {
  const ideaData: IdeaData = {
    id,
    title: idea.title,
    narrativeHook: idea.narrativeHook,
    problemSolution: idea.problemSolution,
    createdAt: idea.createdAt,
    updatedAt: idea.updatedAt,
    tags: idea.tags,
    ideaScore: idea.ideaScore,
    marketOpportunity: idea.marketOpportunity,
    monetizationStrategy: idea.monetizationStrategy
  };

  return {
    article: SchemaFactory.generateIdeaSchema(ideaData),
    product: SchemaFactory.generateProductSchema(ideaData),
    howTo: SchemaFactory.generateHowToSchema(ideaData)
  };
}

// Export generateStaticParams for static generation
export { generateStaticParams };

interface NuggetPageProps {
  params: Promise<{
    id: string;
  }>;
}

// Dynamically generate metadata for this page
export async function generateMetadata({ params }: NuggetPageProps): Promise<Metadata> {
  const { id } = await params;
  
  try {
    const ideaData = await getIdeaById(id);
    if (!ideaData) {
      return {
        title: "Nugget Not Found | Nugget Finder",
      };
    }

    const title = ideaData.title || 'Untitled Nugget';
    const description = ideaData.executiveSummary || ideaData.description || 'Explore this unique startup opportunity on Nugget Finder.';
    const url = `https://nuggetfinder.ai/nugget/${id}`;

    return {
      title: `${title} | Nugget Finder`,
      description,
      alternates: {
        canonical: url,
      },
      openGraph: {
        title,
        description,
        url,
        type: 'article',
        publishedTime: ideaData.createdAt ? new Date(ideaData.createdAt).toISOString() : undefined,
        authors: ['Nugget Finder AI'],
      },
      twitter: {
        card: 'summary_large_image',
        title,
        description,
      },
    };
  } catch (error) {
    console.error('Error generating metadata for nugget:', error);
    return {
      title: "Nugget | Nugget Finder",
    };
  }
}

// Server component with SSR and authentication
export default async function NuggetDetailPage({ params }: NuggetPageProps) {
  // Await params in Next.js 15
  const { id } = await params;
  
  try {
    console.log('[DEBUG] Page: Attempting to fetch idea', id);
    
    // Check if user is authenticated
    const session = await getServerSession();
    const isAuthenticated = !!session?.user;
    
    console.log('[DEBUG] Page: User authentication status:', { isAuthenticated });
    
    if (isAuthenticated) {
      // For authenticated users, use the existing flow with view limits
      const limits = await getUserLimits();
      console.log('[DEBUG] Page: User limits check:', {
        canView: limits?.canView,
        viewsRemaining: limits?.viewsRemaining,
        ideaId: id,
      });
      
      // If user has no views remaining and this is a new idea they haven't viewed before,
      // redirect them to pricing page immediately
      if (limits && !limits.canView && limits.viewsRemaining === 0) {
        console.log('[DEBUG] Page: User has 0 views remaining, redirecting to pricing');
        redirect('/pricing?reason=view_limit');
      }
      
      // Fetch data server-side with authentication and view limits check
      const idea = await getAuthenticatedIdeaById(id);

      if (!idea) {
        // Try client-side fallback before showing 404
        console.log('[DEBUG] Page: No server data for nugget, using client fallback');
        return (
          <div className="min-h-screen bg-background">        
            <ClientFallback type="nugget" nuggetId={id} />
          </div>
        );
      }

      console.log('[DEBUG] Page: Server data fetch successful, rendering IdeaDetailsView');

      // Transform the data to ensure all required arrays exist
      const ideaWithFullData = transformIdeaData(idea);

<<<<<<< HEAD
      // Generate structured data for SEO
      const url = `https://nuggetfinder.ai/nugget/${id}`;
      
      // Schema for an Article (the idea itself)
      const articleSchema = {
        "@context": "https://schema.org",
        "@type": "Article",
        "headline": ideaWithFullData.title,
        "description": ideaWithFullData.executiveSummary || ideaWithFullData.description,
        "image": "https://nuggetfinder.ai/logo.webp",
        "author": {
          "@type": "Organization",
          "name": "Nugget Finder AI"
        },
        "publisher": {
          "@type": "Organization",
          "name": "Nugget Finder",
          "logo": {
            "@type": "ImageObject",
            "url": "https://nuggetfinder.ai/logo.webp"
          }
        },
        "datePublished": ideaWithFullData.createdAt ? new Date(ideaWithFullData.createdAt).toISOString() : undefined,
        "dateModified": ideaWithFullData.updatedAt ? new Date(ideaWithFullData.updatedAt).toISOString() : undefined,
      };

      // Schema for a Product (the idea as a claimable item)
      const productSchema = {
        "@context": "https://schema.org",
        "@type": "Product",
        "name": ideaWithFullData.title,
        "description": ideaWithFullData.executiveSummary || ideaWithFullData.description,
        "image": "https://nuggetfinder.ai/logo.webp",
        "sku": ideaWithFullData.id,
        "brand": {
          "@type": "Brand",
          "name": "Nugget Finder"
        },
        "offers": {
          "@type": "Offer",
          "url": url,
          "priceCurrency": "USD",
          "price": "0", // Represents "claiming" the idea
          "availability": "https://schema.org/InStock",
          "seller": {
            "@type": "Organization",
            "name": "Nugget Finder"
          }
        },
        "aggregateRating": {
          "@type": "AggregateRating",
          "ratingValue": ideaWithFullData.ideaScore?.totalScore ? (ideaWithFullData.ideaScore.totalScore / 10).toFixed(1) : "4.5",
          "reviewCount": "1" // Represents the AI's single, comprehensive review
        }
      };

      return (
        <div className="min-h-screen bg-background">
          <StructuredData data={articleSchema} />
          <StructuredData data={productSchema} />
          <IdeaDetailsView idea={ideaWithFullData} />
        </div>
=======
             const schemas = generateComprehensiveSchemas(idea, id);

       return (
         <div className="min-h-screen bg-background">
           {/* Multiple structured data schemas for comprehensive SEO */}
           <StructuredData data={schemas.article} />
           <StructuredData data={schemas.product} />
           <StructuredData data={schemas.howTo} />
           
           <IdeaDetailsView idea={ideaWithFullData} />
         </div>
>>>>>>> 52e914a6
      );
    }
    
    // For non-authenticated users, use client-side localStorage tracking
    console.log('[DEBUG] Page: Non-authenticated user, using client-side tracking');
    return (
      <div className="min-h-screen bg-background">
        <NonAuthIdeaWrapper ideaId={id} />
      </div>
    );
  } catch (error: any) {
    console.log('[DEBUG] Page: Caught error:', {
      message: error?.message,
      name: error?.name,
      stack: error?.stack?.substring(0, 200),
    });

    
    // Re-throw redirect errors to let Next.js handle them properly
    if (error?.message === 'NEXT_REDIRECT') {
      console.log('[DEBUG] Page: Re-throwing NEXT_REDIRECT error');
      throw error;
    }
    
    // If view limit exceeded, redirect to pricing page
    if (error?.message === 'VIEW_LIMIT_EXCEEDED' || error?.message?.includes('VIEW_LIMIT_EXCEEDED')) {
      console.log('[DEBUG] Page: Redirecting to pricing due to view limit exceeded');
      redirect('/pricing?reason=view_limit');
    }
    
    // For other errors, fall back to client-side
    console.log('[DEBUG] Page: Using client fallback for error:', error?.message);
    return (
      <div className="min-h-screen bg-background">        
        <ClientFallback type="nugget" nuggetId={id} />
      </div>
    );
  }
}<|MERGE_RESOLUTION|>--- conflicted
+++ resolved
@@ -9,11 +9,6 @@
 import type { IdeaDetailsViewProps } from "@/types/idea-details";
 import NonAuthIdeaWrapper from "@/components/NonAuthIdeaWrapper";
 import StructuredData from "@/components/StructuredData";
-<<<<<<< HEAD
-=======
-import type { Metadata } from "next";
-import { SchemaFactory, type IdeaData } from "@/lib/schema-factory";
->>>>>>> 52e914a6
 
 // Force dynamic rendering since we use cookies for authentication
 export const dynamic = 'force-dynamic';
@@ -327,7 +322,6 @@
       // Transform the data to ensure all required arrays exist
       const ideaWithFullData = transformIdeaData(idea);
 
-<<<<<<< HEAD
       // Generate structured data for SEO
       const url = `https://nuggetfinder.ai/nugget/${id}`;
       
@@ -390,19 +384,6 @@
           <StructuredData data={productSchema} />
           <IdeaDetailsView idea={ideaWithFullData} />
         </div>
-=======
-             const schemas = generateComprehensiveSchemas(idea, id);
-
-       return (
-         <div className="min-h-screen bg-background">
-           {/* Multiple structured data schemas for comprehensive SEO */}
-           <StructuredData data={schemas.article} />
-           <StructuredData data={schemas.product} />
-           <StructuredData data={schemas.howTo} />
-           
-           <IdeaDetailsView idea={ideaWithFullData} />
-         </div>
->>>>>>> 52e914a6
       );
     }
     
